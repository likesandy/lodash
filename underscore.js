--- conflicted
+++ resolved
@@ -30,15 +30,12 @@
   // Export the Underscore object for CommonJS.
   if (typeof exports !== 'undefined') exports._ = _;
 
-<<<<<<< HEAD
   // Quick regexp-escaping function, because JS doesn't have RegExp.escape().
   var escapeRegExp = function(s) { return s.replace(/([.*+?^${}()|[\]\/\\])/g, '\\$1'); };
 
-=======
   // Save bytes in the minified (but not gzipped) version:
   var ArrayPrototype = Array.prototype;
   
->>>>>>> 31f0f8c5
   // Create quick reference variables for speed access to core prototypes.
   var slice                 = ArrayPrototype.slice,
       unshift               = ArrayPrototype.unshift,
